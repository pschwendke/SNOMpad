python=3.8

numpy
scipy
pandas
xarray
lmfit
matplotlib
bokeh
colorcet

h5py
netcdf4
gwyfile

nidaqmx
pyserial
pythonnet

tqdm
PySide2
pyqtgraph
attrs
bidict
toml
<<<<<<< HEAD
setuptools
pytest  # should pytest go in the requirements? probably not...
pytest-benchmark  # same here
=======
h5py
pytest  # should pytest go in the requirements? probably not...
pytest-benchmark  # same here
xarray
pyserial
gwyfile
lmfit
setuptools
bokeh
colorcet
>>>>>>> b4aac2bd
<|MERGE_RESOLUTION|>--- conflicted
+++ resolved
@@ -23,11 +23,6 @@
 attrs
 bidict
 toml
-<<<<<<< HEAD
-setuptools
-pytest  # should pytest go in the requirements? probably not...
-pytest-benchmark  # same here
-=======
 h5py
 pytest  # should pytest go in the requirements? probably not...
 pytest-benchmark  # same here
@@ -37,5 +32,4 @@
 lmfit
 setuptools
 bokeh
-colorcet
->>>>>>> b4aac2bd
+colorcet