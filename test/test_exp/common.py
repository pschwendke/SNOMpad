from trion.analysis.signals import Scan, Demodulation, Detector
from trion.analysis.experiment import Experiment

exp_configs = (
    Experiment(Scan.point, Demodulation.shd, Detector.single),
    Experiment(Scan.point, Demodulation.shd, Detector.dual),
<<<<<<< HEAD
    Experiment(Scan.point, Demodulation.pshet, Detector.single),
    Experiment(Scan.point, Demodulation.pshet, Detector.dual),
=======
>>>>>>> 6c75b421
)

n_samples = [
    10, 23, 1000
]<|MERGE_RESOLUTION|>--- conflicted
+++ resolved
@@ -1,14 +1,11 @@
-from trion.analysis.signals import Scan, Demodulation, Detector
+from trion.analysis.signals import Scan, Acquisition, Detector
 from trion.analysis.experiment import Experiment
 
 exp_configs = (
     Experiment(Scan.point, Demodulation.shd, Detector.single),
     Experiment(Scan.point, Demodulation.shd, Detector.dual),
-<<<<<<< HEAD
     Experiment(Scan.point, Demodulation.pshet, Detector.single),
     Experiment(Scan.point, Demodulation.pshet, Detector.dual),
-=======
->>>>>>> 6c75b421
 )
 
 n_samples = [
