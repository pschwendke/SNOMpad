import pytest
import numpy as np
from scipy.special import jv

from trion.analysis.demod import phase_offset, phased_ft, shd_binning, shd
from trion.analysis.demod import pshet_binning, pshet_coefficients, pshet
from trion.analysis.modelling import shd_data, pshet_data
from trion.analysis.signals import Signals, all_detector_signals

# some parameters to create test data
# all parameters are real to only test for retrieval of amplitudes, not phases
shd_parameters = [
    [32, 3, [1, 1, 1]],
    [32, 4, [1, 1, 2, .5]]
]
pshet_parameters = [
    [32, 3, [1, 1, 1], 16, 3, [1, 1, 1]],
    [64, 4, [1, 1, 2, .5], 64, 4, [1, 2, 1, .5]]
]
np.random.seed(2108312109)
npoints = [10, 1000, 10_000, 50_000, 75_000, 100_000]

# ToDo: Rewrite tests when chopping is introduced to demod.py
#  Revisit signal modelling


def bin_index(phi, n_bins: int):
    """
    Compute the phase bin index.
    """
    lo = -np.pi
    step = 2*np.pi/n_bins
    return (phi - lo)//step


def test_phase_offset_1d():
    """ Unit test for phase_offset(). Test the phase of a shifted cosine wave
    """
    npts = 100
    phi = np.linspace(0, 2 * np.pi, npts, endpoint=False)

    # without phase
    phase_in = 0
    sig = np.cos(phi + phase_in)
    phase_out = phase_offset(sig)
    assert np.isclose(phase_out, phase_in)

    # with phase
    phase_in = 1
    sig = np.cos(phi + phase_in)
    phase_out = phase_offset(sig)
    assert np.isclose(phase_out, phase_in)


def test_phase_offset_2d():
    """ Unit test for phase_offset(). Test the phase of shifted cosine waves
    """
    npts = 100
    phi = np.linspace(0, 2 * np.pi, npts, endpoint=False)

    # without phases
    phase_in_1 = 0
    phase_in_2 = 0
    sig = np.cos(phi + phase_in_1)[np.newaxis, :] + np.cos(phi + phase_in_2)[:, np.newaxis]
    phase_out_1 = phase_offset(sig, axis=-1)
    phase_out_2 = phase_offset(sig, axis=-2)
    assert np.isclose(phase_out_1, phase_in_1)
    assert np.isclose(phase_out_2, phase_in_2)

    # with phases
    phase_in_1 = 1
    phase_in_2 = 2
    sig = np.cos(phi + phase_in_1)[np.newaxis, :] + np.cos(phi + phase_in_2)[:, np.newaxis]
    phase_out_1 = phase_offset(sig, axis=-1)
    phase_out_2 = phase_offset(sig, axis=-2)
    assert np.isclose(phase_out_1, phase_in_1)
    assert np.isclose(phase_out_2, phase_in_2)


def test_phased_ft_shape_1d():
    """ Unit test for phased_ft(). fft should be done on right axis on 1D arrays.
    """
    npts = 100
    phi = np.linspace(0, 2 * np.pi, npts, endpoint=False)
    sig = np.cos(phi)
    ft = phased_ft(sig)
    assert np.isclose(ft[1], 0.5)


def test_phased_ft_shape_2d():
    """ Unit test for phased_ft(). fft should be done on right axis on 2D arrays.
    """
    npts = 100
    phi = np.linspace(0, 2 * np.pi, npts, endpoint=False)
    sig = np.cos(phi)[np.newaxis, :] + np.cos(phi)[:, np.newaxis]
    # axis = -1
    ft = phased_ft(sig, axis=-1)
    assert np.isclose(ft[:, 1], 0.5).all()
    assert np.isclose(ft[1, 2:], 0).all()
    # axis = -2
    ft = phased_ft(sig, axis=-2)
    assert np.isclose(ft[2:, 1], 0).all()
    assert np.isclose(ft[1, :], 0.5).all()


def test_phased_ft_float():
    """ Unit test for phased_ft(). Transformed 1D and 2D arrays should be rotated by given angle.
    The 2D case is tested on axis = -1
    """
    npts = 100
    phi = np.linspace(0, 2 * np.pi, npts, endpoint=False)
    # phase = 90° => real part goes to zero
    phase = np.pi / 2
    sig = np.cos(phi + phase)[np.newaxis, :] + np.zeros(npts)[:, np.newaxis]
    ft = phased_ft(sig, axis=-1)
    assert np.isclose(ft, 0).all()
    # now with correction as function argument
    sig = np.cos(phi + phase)[np.newaxis, :] + np.zeros(npts)[:, np.newaxis]
    ft = phased_ft(sig, axis=-1, correction=phase)
    assert np.isclose(ft[:, 1], 0.5).all()


def test_phased_ft_fft():
    """ Unit test for phased_ft(). Transformed 1D and 2D arrays should phased corrected using phase_offset().
    The 2D case is tested on axis = -1
    """
    npts = 1000
    phi = np.linspace(0, 2 * np.pi, npts, endpoint=False)
    phase = 1
    sig = np.cos(phi + phase)[np.newaxis, :] + np.zeros(npts)[:, np.newaxis]
    ft = phased_ft(sig, axis=-1, correction='fft')
    assert np.isclose(ft[:, 1], 0.5).all()


@pytest.mark.parametrize('shd_data_points', shd_parameters, indirect=['shd_data_points'])
def test_shd_binning(shd_data_points):
    """ Unit test for shd_binning(). Testing binning and shape of returned DataFrame.
    """
    # retrieve parameters and test data from fixture
    params, data, signals = shd_data_points
    tap_nbins, tap_nharm, tap_harm_amps = params

    binned_data = shd_binning(data, signals, tap_nbins)

    # data should be unchanged by binning
    assert np.allclose(binned_data, data[:, signals.index(Signals.sig_a)])
    assert binned_data.shape[-1] == tap_nbins


@pytest.mark.parametrize('shd_data_points', shd_parameters, indirect=['shd_data_points'])
def test_shd_binning_shuffled(shd_data_points):
    """ Test that shd_binning returns a DataFrame ordered with respect to tap_n
    """
    # retrieve parameters and test data from fixture
    params, data, signals = shd_data_points
    tap_nbins, tap_nharm, tap_harm_amps = params

    rand_data = data.copy()
    np.random.shuffle(rand_data)
    rand_binned = shd_binning(rand_data, signals, tap_nbins)

    assert np.allclose(rand_binned, data[:, signals.index(Signals.sig_a)])
    assert rand_binned.shape[-1] == tap_nbins


@pytest.mark.parametrize('drops', [0, [0, 5], [3, 5, 8], [5, -1]])
@pytest.mark.parametrize('shd_data_points', shd_parameters, indirect=['shd_data_points'])
def test_shd_binning_empty(shd_data_points, drops):
    """ Test the binning of data containing missing bins.
    """
    # retrieve parameters and test data from fixture
    params, data, signals = shd_data_points
    tap_nbins, tap_nharm, tap_harm_amps = params

    perforated_data = shd_binning(np.delete(data, drops, axis=0), signals, tap_nbins)

    # the shape should be unchanged
    assert perforated_data.shape[-1] == tap_nbins
    # Nan should be inserted in missing bins
    assert np.isnan(perforated_data[:, drops]).all()
<<<<<<< HEAD
=======


def test_shd_binning_chop():
    """ shd_binning should bin chopped and pumped signals separately and return normalised difference.
    Sometimes, this test fails randomly. This is not reproducible.
    """
    tap_nbins = 1024
    tap_phase = np.arange(-np.pi, np.pi, 2 * np.pi / tap_nbins)
    tap_phase += np.pi / tap_nbins
    phases_chopped = np.vstack([np.cos(tap_phase), np.sin(tap_phase)]).T
    phases_pumped = phases_chopped.copy()

    sig_a_chopped, sig_a_pumped, sig_b_chopped, sig_b_pumped = np.random.uniform(size=4)
    sig_a_chopped *= np.ones(tap_nbins)
    sig_a_pumped *= np.ones(tap_nbins)
    sig_b_chopped *= np.ones(tap_nbins)
    sig_b_pumped *= np.ones(tap_nbins)
    chop_chopped = np.abs(np.random.normal(loc=.1, scale=.01, size=tap_nbins))
    chop_pumped = np.abs(np.random.normal(loc=.9, scale=.01, size=tap_nbins))
    chop_chopped[chop_chopped > .12] = .1  # avoid empty bins
    chop_pumped[chop_pumped < .88] = .9

    # for only sig_a
    data = np.hstack([np.hstack([sig_a_chopped, sig_a_pumped])[:, np.newaxis],
                      np.vstack([phases_chopped, phases_pumped]),
                      np.hstack([chop_chopped, chop_pumped])[:, np.newaxis]])
    np.random.shuffle(data)
    signals = [Signals.sig_a, Signals.tap_x, Signals.tap_y, Signals.chop]
    binned = shd_binning(data, signals, tap_nbins)
    expected_a = (sig_a_pumped - sig_a_chopped) / sig_a_chopped
    assert np.allclose(binned, expected_a)

    # for sig_a and sig_b
    data = np.hstack([np.hstack([sig_a_chopped, sig_a_pumped])[:, np.newaxis],
                      np.hstack([sig_b_chopped, sig_b_pumped])[:, np.newaxis],
                      np.vstack([phases_chopped, phases_pumped]),
                      np.hstack([chop_chopped, chop_pumped])[:, np.newaxis]])
    np.random.shuffle(data)
    signals = [Signals.sig_a, Signals.sig_b, Signals.tap_x, Signals.tap_y, Signals.chop]
    binned = shd_binning(data, signals, tap_nbins)
    expected_b = (sig_b_pumped - sig_b_chopped) / sig_b_chopped
    assert np.allclose(binned[0], expected_a)
    assert np.allclose(binned[1], expected_b)
>>>>>>> 23db98fe


@pytest.mark.parametrize('shd_data_points', shd_parameters, indirect=['shd_data_points'])
def test_shd_shape(shd_data_points):
    """ Test the shape of the DataFrame returned by shd.
    """
    # retrieve parameters and test data from fixture
    params, data, signals = shd_data_points
    tap_nbins, tap_nharm, tap_harm_amps = params
    ft_data = shd(data=data, signals=signals, tap_nbins=tap_nbins, tap_correction=None)

    assert ft_data.shape[0] == tap_nbins // 2 + 1


def test_shd_harmonics():
    """ Unit test for shd(). Retrieve amplitudes of harmonics with shd().
    """
    amps = [.5, .05, -.015, -.0005, .0005]
    data, sigs = shd_data(theta_C=0, amps=amps)
    harms = shd(data, sigs, tap_nbins=64, tap_correction=None)
<<<<<<< HEAD

    assert np.isclose(harms[0], amps[0], rtol=1e-4)
    amps_in = np.abs(amps[1:])
    amps_out = np.abs(harms[1:len(amps)].flatten()) * 2
    assert np.isclose(amps_out, amps_in, rtol=.05).all()


=======

    assert np.isclose(harms[0], amps[0], rtol=1e-4)
    amps_in = np.abs(amps[1:])
    amps_out = np.abs(harms[1:len(amps)].flatten()) * 2
    assert np.isclose(amps_out, amps_in, rtol=.05).all()


>>>>>>> 23db98fe
def test_shd_harmonics_phased():
    """ Unit test for shd(). Retrieve amplitudes of harmonics with shd() with a tapping phase.
    """
    amps = [.5, .05, -.015, -.001, .001]
    data, sigs = shd_data(theta_C=1, amps=amps)
    harms = shd(data, sigs)

    assert np.isclose(harms[0], amps[0], rtol=1e-4)
    amps_in = np.abs(amps[1:])
    amps_out = np.abs(harms[1:len(amps)].flatten()) * 2
    assert np.isclose(amps_out, amps_in, rtol=.05).all()


@pytest.mark.parametrize('drops', [0, [0, 5], [3, 5, 8], [5, -1]])
def test_shd_empty(drops):
    """ Missing bins or bins filled with nans should be caught by shd.
    """
    amps = [.5, .05, -.015, -.0005, .0005]
    data, sigs = shd_data(theta_C=0, amps=amps, tap_nbins=64)
    data = np.delete(data, drops, axis=0)
    with pytest.raises(ValueError):
        shd(data, sigs, tap_nbins=64, tap_correction=None)


@pytest.mark.parametrize('pshet_data_points', pshet_parameters, indirect=['pshet_data_points'])
def test_pshet_binning(pshet_data_points):
    """ Unit test for pshet_binning. Only sig_a is tested.
    """
    # retrieve parameters and test data from fixture
    params, data, signals = pshet_data_points
    tap_nbins, tap_nharm, tap_harm_amps, ref_nbins, ref_nharm, ref_harm_amps = params
    binned_data = pshet_binning(data, signals, tap_nbins, ref_nbins)

    # test shape of returned DataFrame
    assert binned_data.shape[-1] == tap_nbins
    assert binned_data.shape[-2] == ref_nbins

    # test if every data point in test_data matches the value in its position in the binned_data DataFrame
    for i in range(tap_nbins * ref_nbins):
        tap_n = int(bin_index(np.arctan2(data[i, signals.index(Signals.tap_y)],
                                         data[i, signals.index(Signals.tap_x)]), tap_nbins))
        ref_n = int(bin_index(np.arctan2(data[i, signals.index(Signals.ref_y)],
                                         data[i, signals.index(Signals.ref_x)]), ref_nbins))
        # pytes bug: This test sometimes fails where the values are off by the sign. This is not reproducible.
        # should be 0.929514217098255 ==  0.929514217098255
        # and -0.7439935916898542 == -0.7439935916898542
        # for i == 0 (when it fails, it does from the start. sig_a and sig_b as returned from binning are swapped
        assert binned_data[0, ref_n, tap_n] == data[i, signals.index(Signals.sig_a)]


@pytest.mark.parametrize('pshet_data_points', pshet_parameters, indirect=['pshet_data_points'])
def test_pshet_binning_shuffled(pshet_data_points):
    """ Test that pshet_binning returns a DataFrame ordered with respect to tap_n and ref_n
    """
    # retrieve parameters and test data from fixture
    params, data, signals = pshet_data_points
    tap_nbins, tap_nharm, tap_harm_amps, ref_nbins, ref_nharm, ref_harm_amps = params

    rand_data = data.copy()
    np.random.shuffle(rand_data)
    shuffled_data = pshet_binning(rand_data, signals, tap_nbins, ref_nbins)

    # test shape of returned DataFrame
    assert shuffled_data.shape[-1] == tap_nbins
    assert shuffled_data.shape[-2] == ref_nbins

    # test if every data point in test_data matches the value in its position in the binned_data DataFrame
    for i in range(tap_nbins * ref_nbins):
        tap_n = int(bin_index(np.arctan2(data[i, signals.index(Signals.tap_y)],
                                         data[i, signals.index(Signals.tap_x)]), tap_nbins))
        ref_n = int(bin_index(np.arctan2(data[i, signals.index(Signals.ref_y)],
                                         data[i, signals.index(Signals.ref_x)]), ref_nbins))
        # This test sometimes fails where the values are off by the sign. This is not reproducible.
        assert shuffled_data[0, ref_n, tap_n] == data[i, signals.index(Signals.sig_a)]


@pytest.mark.parametrize('drops', [[0], [31, 32, 100], [123, -1]])
@pytest.mark.parametrize('pshet_data_points', pshet_parameters, indirect=['pshet_data_points'])
def test_pshet_binning_empty(pshet_data_points, drops):
    """ Test the binning of data containing missing bins.
    """
    # retrieve parameters and test data from fixture
    params, data, signals = pshet_data_points
    tap_nbins, tap_nharm, tap_harm_amps, ref_nbins, ref_nharm, ref_harm_amps = params

    perforated_data = pshet_binning(np.delete(data, drops, axis=0), signals, tap_nbins, ref_nbins)

    # the shape should be unchanged
    assert perforated_data.shape[-1] == tap_nbins
    assert perforated_data.shape[-2] == ref_nbins

    # select dropped data points and assert that they are all nans in binned data frame
    tap_n = bin_index(np.arctan2(data[drops, signals.index(Signals.tap_y)],
                                 data[drops, signals.index(Signals.tap_x)]), tap_nbins)
    ref_n = bin_index(np.arctan2(data[drops, signals.index(Signals.ref_y)],
                                 data[drops, signals.index(Signals.ref_x)]), ref_nbins)
    for i, _ in enumerate(drops):
        assert all(np.isnan(perforated_data[:, int(ref_n[i]), int(tap_n[i])]))


@pytest.mark.parametrize('pshet_data_points', pshet_parameters, indirect=['pshet_data_points'])
def test_pshet_ft_shape(pshet_data_points):
    """ Test the shape of pshet data returned by phased_ft.
    """
    # retrieve parameters and test data from fixture
    params, data, signals = pshet_data_points
    tap_nbins, tap_nharm, tap_harm_amps, ref_nbins, ref_nharm, ref_harm_amps = params
    binned = pshet_binning(data, signals, tap_nbins, ref_nbins)
    ft_data = phased_ft(array=binned, axis=-1, correction=None)
    ft_data = phased_ft(array=ft_data, axis=-2, correction=None)

    # test shape of returned arrays
    detector_signals = [s for s in signals if s in all_detector_signals]
    assert ft_data.shape[0] == len(detector_signals)
    assert ft_data.shape[1] == ref_nbins // 2 + 1
    assert ft_data.shape[2] == tap_nbins // 2 + 1


@pytest.mark.parametrize('pshet_data_points', pshet_parameters, indirect=['pshet_data_points'])
def test_pshet_ft_harmonics(pshet_data_points):
    # TODO: this still fails
    """ Retrieve amplitudes and phases of harmonics with phased_ft"""
    # retrieve parameters and test data from fixture
    params, data, signals = pshet_data_points
    tap_nbins, tap_nharm, tap_harm_amps, ref_nbins, ref_nharm, ref_harm_amps = params
    binned = pshet_binning(data, signals, tap_nbins, ref_nbins)
    # Correct for binning phase error:
    ft_data = phased_ft(array=binned, axis=-1, correction=np.pi + np.pi/tap_nbins)
    ft_data = phased_ft(array=ft_data, axis=-2, correction=np.pi + np.pi/ref_nbins)

    # both signals are actually the same, because of pytest..
    for single_signal in ft_data:
        # tapping harmonics
        for n in range(tap_nharm):
            initial_tap_amp = tap_harm_amps[n]
            returned_tap_amp = single_signal[0, n]
            if n > 0:
                returned_tap_amp *= 2
            assert np.isclose(initial_tap_amp, returned_tap_amp)

        # pshet harmonics
        for m in range(ref_nharm):
            initial_ref_amp = ref_harm_amps[m]
            returned_ref_amp = single_signal[m, 0]
            if m > 0:
                returned_ref_amp *= 2
            assert np.isclose(initial_ref_amp, returned_ref_amp)
        
        
@pytest.mark.parametrize('drops', [0, [31, 32, 100], [123, -1]])
@pytest.mark.parametrize('pshet_data_points', pshet_parameters, indirect=['pshet_data_points'])
def test_pshet_empty(pshet_data_points, drops):
    """ Missing bins or bins filled with nans should be caught by pshet.
    """
    # retrieve parameters and test data from fixture
    params, data, signals = pshet_data_points
    tap_nbins, tap_nharm, tap_harm_amps, ref_nbins, ref_nharm, ref_harm_amps = params

    with pytest.raises(ValueError):
        pshet(np.delete(data, drops, axis=0), signals, tap_nbins, ref_nbins)


def test_pshet_coefficients():
    """ Check that pshet_coefficients() returns m_1 + 1j * m_2 per signal for arrays filled with random complex.
    """
    # generate some complex test data:
    gamma = 2.63
    psi_R = 1
    random_sig_a = np.random.random_sample((10, 10)) * np.exp(1j)
    random_sig_b = np.random.random_sample((10, 10)) * np.exp(1j)
    test_signal = np.concatenate((random_sig_a[np.newaxis, :, :], random_sig_b[np.newaxis, :, :]), axis=0)
    test_data = pshet_coefficients(ft=test_signal, gamma=gamma, psi_R=psi_R)

    # pshet coefficients should return m_1 + 1j * m_2
    coeffs_a = random_sig_a[1, :] / jv(1, gamma) + 1j * random_sig_a[2, :] / jv(2, gamma)
    coeffs_b = random_sig_b[1, :] / jv(1, gamma) + 1j * random_sig_b[2, :] / jv(2, gamma)
    # a phase is added by pshet_coefficients()
    phase = np.exp(1j * (psi_R + np.pi / 2))
    coeffs_a *= phase
    coeffs_b *= phase
    assert np.allclose(test_data[:, 0], coeffs_a)
    assert np.allclose(test_data[:, 1], coeffs_b)


# BENCHMARKING ##############################
# @pytest.mark.parametrize('noise_data', filter(lambda n: n > 100, npoints), indirect=['noise_data'])
# def test_shd_binning_benchmark(benchmark, noise_data):
#     """ Benchmarks the speed of shd binning for different lengths of random data sets"""
#     tap_nbins = 32
#     data,  signals = noise_data
#     benchmark(shd_binning, data, signals, tap_nbins)
#
#
# @pytest.mark.parametrize('noise_data', filter(lambda n: n > 1000, npoints), indirect=['noise_data'])
# def test_pshet_binning_benchmark(benchmark, noise_data):
#     """ Benchmarks the speed of pshet binning for different lengths of random data sets"""
#     tap_nbins = 32
#     ref_nbins = 16
#     data, signals = noise_data
#     benchmark(pshet_binning, data, signals, tap_nbins, ref_nbins)<|MERGE_RESOLUTION|>--- conflicted
+++ resolved
@@ -178,8 +178,6 @@
     assert perforated_data.shape[-1] == tap_nbins
     # Nan should be inserted in missing bins
     assert np.isnan(perforated_data[:, drops]).all()
-<<<<<<< HEAD
-=======
 
 
 def test_shd_binning_chop():
@@ -223,7 +221,6 @@
     expected_b = (sig_b_pumped - sig_b_chopped) / sig_b_chopped
     assert np.allclose(binned[0], expected_a)
     assert np.allclose(binned[1], expected_b)
->>>>>>> 23db98fe
 
 
 @pytest.mark.parametrize('shd_data_points', shd_parameters, indirect=['shd_data_points'])
@@ -244,7 +241,6 @@
     amps = [.5, .05, -.015, -.0005, .0005]
     data, sigs = shd_data(theta_C=0, amps=amps)
     harms = shd(data, sigs, tap_nbins=64, tap_correction=None)
-<<<<<<< HEAD
 
     assert np.isclose(harms[0], amps[0], rtol=1e-4)
     amps_in = np.abs(amps[1:])
@@ -252,15 +248,6 @@
     assert np.isclose(amps_out, amps_in, rtol=.05).all()
 
 
-=======
-
-    assert np.isclose(harms[0], amps[0], rtol=1e-4)
-    amps_in = np.abs(amps[1:])
-    amps_out = np.abs(harms[1:len(amps)].flatten()) * 2
-    assert np.isclose(amps_out, amps_in, rtol=.05).all()
-
-
->>>>>>> 23db98fe
 def test_shd_harmonics_phased():
     """ Unit test for shd(). Retrieve amplitudes of harmonics with shd() with a tapping phase.
     """
