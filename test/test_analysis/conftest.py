import numpy as np
import pytest

from trion.analysis.signals import Signals


@pytest.fixture(scope='session')
def shd_data_points(request) -> tuple[tuple, np.ndarray, list]:
    tap_nbins, tap_nharm, tap_harm_amps = request.param
    """ Generates one data point in the middle of each bin.

    PARAMETERS
    ----------
    tap_nbins: int
        number of bins, also number of data points (one per bin)
    tap_nharm: int
        number of harmonics of the returned signal, also the lenght of tap_harm_amps
    tap_harm_amps: list
        list of complex amplitudes for creation of harmonics

    RETURNS
    -------
    request.param:
        all parameters that are passed to the function, in order to be accessible in test function.
    data: pd.DataFrame
        columns are ['sig_a', 'tap_x', 'tap_y']
        rows are data points (one per bin)
    """
    # tap phase
    tap_phase = np.arange(-np.pi, np.pi, 2 * np.pi / tap_nbins)
    tap_phase += np.pi / tap_nbins
    tap_x = np.cos(tap_phase)
    tap_y = np.sin(tap_phase)

    # generate data
    signal = np.zeros(tap_phase.shape)
    for n in range(tap_nharm):
        signal += np.abs(tap_harm_amps[n]) * np.cos(n * tap_phase + np.angle(tap_harm_amps[n]))
    data = np.vstack([signal, tap_x, tap_y]).T
    sigs = [Signals.sig_a, Signals.tap_x, Signals.tap_y]

    return request.param, data, sigs


@pytest.fixture(scope='session')
def pshet_data_points(request) -> tuple[tuple, np.ndarray, list]:
    tap_nbins, tap_nharm, tap_harm_amps, ref_nbins, ref_nharm, ref_harm_amps = request.param
    """ Generates one data point in the middle of each bin.

    PARAMETERS
    ----------
    tap_nbins: int
        number of bins for tapping demodulation
    tap_nharm: int
        number of harmonics in tapping modulation
    tap_harm_amps: list
        list of complex amplitudes of harmonics of tapping modulation
    ref_nbins: int
        number of bins for pshet demodulation
    ref_nharm: int
        number of harmonics in pshet modulation
    ref_harm_amps: list
        list of complex amplitudes of harmonics of pshet modulation

    RETURNS
    -------
    request.param:
        all parameters that are passed to the function, in order to be accessible in test function.
    data: pd.DataFrame
        columns are ['sig_a', 'sig_b', 'tap_x', 'tap_y', 'ref_x', 'ref_y']
        rows are data points (one for each combination of tap and ref bin)
    """
    # generating phases
    tap_phase = np.arange(-np.pi, np.pi, 2 * np.pi / tap_nbins)
    tap_phase += np.pi / tap_nbins
    tap_x = np.cos(tap_phase)
    tap_y = np.sin(tap_phase)
    ref_phase = np.arange(-np.pi, np.pi, 2 * np.pi / ref_nbins)
    ref_phase += np.pi / ref_nbins
    ref_x = np.cos(ref_phase)
    ref_y = np.sin(ref_phase)

    # data: DataFrame with one row for every point in phase space
    data = np.zeros((tap_nbins * ref_nbins, 6))
    for i in range(tap_nbins):
        for j in range(ref_nbins):
            row = i * ref_nbins + j
            tap_sig = sum(np.abs(tap_harm_amps[n]) * np.cos(n * tap_phase[i] + np.angle(tap_harm_amps[n]))
                          for n in range(tap_nharm))
            ref_sig = sum(np.abs(ref_harm_amps[n]) * np.cos(n * ref_phase[j] + np.angle(ref_harm_amps[n]))
                          for n in range(ref_nharm))
            data_point = tap_sig * ref_sig
            data[row] = [data_point, data_point, tap_x[i], tap_y[i], ref_x[j], ref_y[j]]
    sigs = [Signals.sig_a, Signals.sig_b, Signals.tap_x, Signals.tap_y, Signals.ref_x, Signals.ref_y]

    return request.param, data, sigs


@pytest.fixture(scope='session')
def noise_data(request) -> tuple[np.ndarray, list]:
<<<<<<< HEAD
    npts = request.param
    """ Creates random (noise) data for sig_a and sig_b for npts data points.
=======
    npts, chopped = request.param
    """ Creates random (noise) data for sig_a and sig_b for n_points data points.
>>>>>>> 23db98fe
    tap_x,y and ref_x,y are calculated for random phases.
    
    Parameters
    ----------
    npts: int
        number of data points in returned DataFrame
    """
    # creating some noise data
    tap_phase = np.random.uniform(-np.pi, np.pi, npts)
    ref_phase = np.random.uniform(-np.pi, np.pi, npts)
    tap_x = np.cos(tap_phase)
    tap_y = np.sin(tap_phase)
    ref_x = np.cos(ref_phase)
    ref_y = np.sin(ref_phase)
    sig_a = np.random.uniform(-np.pi, np.pi, npts)
    sig_b = np.random.uniform(-np.pi, np.pi, npts)
    chop = np.random.uniform(size=npts)

    if chopped:
        data = np.array([sig_a, sig_b, tap_x, tap_y, ref_x, ref_y, chop]).T
        sigs = [Signals.sig_a, Signals.sig_b, Signals.tap_x, Signals.tap_y, Signals.ref_x, Signals.ref_y, Signals.chop]

<<<<<<< HEAD
    data = np.array([sig_a, sig_b, tap_x, tap_y, ref_x, ref_y]).T
    sigs = [Signals.sig_a, Signals.sig_b, Signals.tap_x, Signals.tap_y, Signals.ref_x, Signals.ref_y]
=======
    else:
        data = np.array([sig_a, sig_b, tap_x, tap_y, ref_x, ref_y]).T
        sigs = [Signals.sig_a, Signals.sig_b, Signals.tap_x, Signals.tap_y, Signals.ref_x, Signals.ref_y]
>>>>>>> 23db98fe

    return data, sigs<|MERGE_RESOLUTION|>--- conflicted
+++ resolved
@@ -98,13 +98,8 @@
 
 @pytest.fixture(scope='session')
 def noise_data(request) -> tuple[np.ndarray, list]:
-<<<<<<< HEAD
-    npts = request.param
-    """ Creates random (noise) data for sig_a and sig_b for npts data points.
-=======
     npts, chopped = request.param
     """ Creates random (noise) data for sig_a and sig_b for n_points data points.
->>>>>>> 23db98fe
     tap_x,y and ref_x,y are calculated for random phases.
     
     Parameters
@@ -127,13 +122,8 @@
         data = np.array([sig_a, sig_b, tap_x, tap_y, ref_x, ref_y, chop]).T
         sigs = [Signals.sig_a, Signals.sig_b, Signals.tap_x, Signals.tap_y, Signals.ref_x, Signals.ref_y, Signals.chop]
 
-<<<<<<< HEAD
-    data = np.array([sig_a, sig_b, tap_x, tap_y, ref_x, ref_y]).T
-    sigs = [Signals.sig_a, Signals.sig_b, Signals.tap_x, Signals.tap_y, Signals.ref_x, Signals.ref_y]
-=======
     else:
         data = np.array([sig_a, sig_b, tap_x, tap_y, ref_x, ref_y]).T
         sigs = [Signals.sig_a, Signals.sig_b, Signals.tap_x, Signals.tap_y, Signals.ref_x, Signals.ref_y]
->>>>>>> 23db98fe
 
     return data, sigs