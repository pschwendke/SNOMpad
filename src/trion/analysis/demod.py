--- conflicted
+++ resolved
@@ -1,7 +1,3 @@
-<<<<<<< HEAD
-=======
-# demod.py: functions for demodulations
->>>>>>> e43dee7e
 from warnings import warn
 import numpy as np
 from scipy.special import jv
@@ -11,12 +7,28 @@
 from .signals import Signals, all_detector_signals
 
 
-<<<<<<< HEAD
 def shd_binning(data: np.ndarray, signals: list, tap_nbins: int = 64, balanced: bool = False) -> np.ndarray:
-    detector_signals = np.vstack([data[:, [bool(s == det_sig) for s in signals]].squeeze()
-                                  for det_sig in all_detector_signals if det_sig in signals])
-    tap_p = np.arctan2(data[:, [bool(s == Signals.tap_y) for s in signals]],
-                       data[:, [bool(s == Signals.tap_x) for s in signals]]).squeeze()
+    """ Bins signals into 1D tap_p phase domain. tap_y, tap_x must be included. When balanced == True,
+    the difference sig_a - sig_b is binned onto phase domain.
+
+    PARAMETERS
+    ----------
+    data: np.ndarray
+        array of data with signals on axis=1 and data points on axis=0. Signals must be in the same order as in signals.
+    signals: list of Signals
+        list of Signals (e.g. Signals.sig_a, Signals.tap_x). Must have same order as along axis=1 in data.
+    tap_nbins: int
+        number of tapping bins
+    balanced: bool
+        true for signal acquired with balanced detection
+
+    RETURNS
+    -------
+    binned: np.ndarray
+        average signals for each bin between -pi, pi. Signals on axis=0, values on axis=1.
+    """
+    detector_signals = [data[:, signals.index(det_sig)] for det_sig in all_detector_signals if det_sig in signals]
+    tap_p = np.arctan2(data[:, signals.index(Signals.tap_y)], data[:, signals.index(Signals.tap_x)])
 
     if balanced:
         assert all([Signals.sig_a, Signals.sig_b]) in signals
@@ -34,31 +46,6 @@
         binned = binned_statistic(x=tap_p, values=detector_signals, statistic='mean', bins=tap_nbins,
                                   range=[-np.pi, np.pi])
         return binned.statistic
-=======
-def shd_binning(data: np.ndarray, signals: list, tap_nbins: int = 64) -> np.ndarray:
-    """ Bins signals into 1D tap_p phase domain. tap_y, tap_x must be included.
-
-    PARAMETERS
-    ----------
-    data: np.ndarray
-        array of data with signals on axis=1 and data points on axis=0. Signals must be in the same order as in signals.
-    signals: list of Signals
-        list of Signals (e.g. Signals.sig_a, Signals.tap_x). Must have same order as along axis=1 in data.
-    tap_nbins: int
-        number of tapping bins
-
-    RETURNS
-    -------
-    binned: np.ndarray
-        average signals for each bin between -pi, pi. Signals on axis=0, values on axis=1.
-    """
-    detector_signals = [data[:, signals.index(det_sig)] for det_sig in all_detector_signals if det_sig in signals]
-    tap_p = np.arctan2(data[:, signals.index(Signals.tap_y)], data[:, signals.index(Signals.tap_x)])
-    returns = binned_statistic(x=tap_p, values=detector_signals,
-                               statistic='mean', bins=tap_nbins, range=[-np.pi, np.pi])
-    binned = returns.statistic
-    return binned
->>>>>>> e43dee7e
 
 
 def shd_ft(binned: np.ndarray) -> np.ndarray:
@@ -80,27 +67,14 @@
     return ft.T
 
 
-<<<<<<< HEAD
-def shd(data: np.ndarray, signals: list, tap_nbins: int) -> np.ndarray:
-=======
 def shd(data: np.ndarray, signals: list, tap_nbins: int = 64) -> np.ndarray:
     """ Simple combination of shd_binning and shd_ft
     """
->>>>>>> e43dee7e
     binned = shd_binning(data, signals, tap_nbins)
     return shd_ft(binned)
 
 
 def pshet_binning(data: np.ndarray, signals: list, tap_nbins: int = 64, ref_nbins: int = 64) -> np.ndarray:
-<<<<<<< HEAD
-    detector_signals = np.vstack([data[:, [bool(s == det_sig) for s in signals]].squeeze()
-                                  for det_sig in all_detector_signals if det_sig in signals])
-    tap_p = np.arctan2(data[:, [bool(s == Signals.tap_y) for s in signals]],
-                       data[:, [bool(s == Signals.tap_x) for s in signals]])
-    ref_p = np.arctan2(data[:, [bool(s == Signals.ref_y) for s in signals]],
-                       data[:, [bool(s == Signals.ref_x) for s in signals]])
-    returns = binned_statistic_2d(x=tap_p.squeeze(), y=ref_p.squeeze(), values=detector_signals, statistic='mean',
-=======
     """ Performs 2D binning on signals onto tap_p, ref_p domain. tap_y, tap_x, ref_x, ref_y must be included.
 
     PARAMETERS
@@ -124,7 +98,6 @@
     tap_p = np.arctan2(data[:, signals.index(Signals.tap_y)], data[:, signals.index(Signals.tap_x)])
     ref_p = np.arctan2(data[:, signals.index(Signals.ref_y)], data[:, signals.index(Signals.ref_x)])
     returns = binned_statistic_2d(x=tap_p, y=ref_p, values=detector_signals, statistic='mean',
->>>>>>> e43dee7e
                                   bins=[tap_nbins, ref_nbins], range=[[-np.pi, np.pi], [-np.pi, np.pi]])
     binned = returns.statistic
     if binned.ndim == 2:
@@ -175,13 +148,9 @@
     return coefficients.T
 
 
-<<<<<<< HEAD
-def pshet(data: np.ndarray, signals: list, tap_nbins: int, ref_nbins: int, gamma: float) -> np.ndarray:
-=======
 def pshet(data: np.ndarray, signals: list, tap_nbins: int = 64, ref_nbins: int = 64, gamma: float = 2.63) -> np.ndarray:
     """ Simple combination of pshet_binning, pshet_ft, and pshet_coeff
     """
->>>>>>> e43dee7e
     ft = pshet_ft(pshet_binning(data, signals, tap_nbins, ref_nbins))
     return pshet_coeff(ft, gamma)
 
