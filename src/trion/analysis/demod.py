--- conflicted
+++ resolved
@@ -30,19 +30,11 @@
     Note
     ----
     Operate on the appropriate axis to determine the phase offsets from the
-<<<<<<< HEAD
-    binned data. For binned with shape (M, tap_nbins
-    """
-    spec = np.fft.rfft(binned, axis=axis)
-    phi = np.angle(spec.take(1, axis=axis))
-    # phi = phi - (phi > 0) * np.pi  # shift all results to negative quadrant.
-=======
     binned data. For binned with shape (M, tap_nbins)
     """
     spec = np.fft.rfft(binned, axis=axis)
     phi = np.angle(spec.take(1, axis=axis))
     phi = phi - (phi > 0) * np.pi  # shift all results to negative quadrant.
->>>>>>> b4aac2bd
     phi = phi.mean()  # Output should be a float. However, is this stable?
     return phi
 
@@ -79,21 +71,12 @@
     else:
         raise NotImplementedError
 
-<<<<<<< HEAD
-    if array.ndim == 2:  # shd
-        phase *= np.arange(ft.shape[axis])
-    elif array.ndim == 3 and axis == -1:  # pshet tap axis
-        phase = np.arange(ft.shape[axis])[np.newaxis, np.newaxis, :] * phase
-    elif array.ndim == 3 and axis == -2:  # pshet ref axis
-        phase = np.arange(ft.shape[axis])[np.newaxis, :, np.newaxis] * phase
-=======
     if array.ndim == 1:  # shd
         phase *= np.arange(ft.shape[axis])
     elif array.ndim == 2 and axis == 1:  # pshet tap axis
         phase = np.arange(ft.shape[axis])[np.newaxis, :] * phase
     elif array.ndim == 2 and axis == 0:  # pshet ref axis
         phase = np.arange(ft.shape[axis])[:, np.newaxis] * phase
->>>>>>> b4aac2bd
 
     ft *= np.exp(1j * phase)
     return np.real(ft)
@@ -127,13 +110,8 @@
 
 # SHD DEMODULATION #####################################################################################################
 def shd_binning(data: np.ndarray, signals: list, tap_nbins: int = 64, chopped: bool = False) -> np.ndarray:
-<<<<<<< HEAD
-    """ Bins signals into 1D tap_p phase domain. tap_y, tap_x must be included. When Signals.chop is included in signals
-        chopped and pumped are binned sepparately and the difference normalized by the chopped signal (probe only) is
-=======
     """ Bins sig_a into 1D tap_p phase domain. tap_y, tap_x must be included. When Signals.chop is included in signals
         chopped and pumped are binned separately and the difference normalized by the chopped signal (probe only) is
->>>>>>> b4aac2bd
         returned.
 
     PARAMETERS
@@ -157,18 +135,6 @@
 
     if chopped:
         chopped_idx, pumped_idx = sort_chopped(data[:, signals.index(Signals.chop)])
-<<<<<<< HEAD
-        pumped = binned_statistic(x=tap_p[pumped_idx], values=[s[pumped_idx] for s in detector_signals],
-                                  statistic='mean', bins=tap_nbins, range=[-np.pi, np.pi])
-        chopped = binned_statistic(x=tap_p[chopped_idx], values=[s[chopped_idx] for s in detector_signals],
-                                   statistic='mean', bins=tap_nbins, range=[-np.pi, np.pi])
-
-        binned = (pumped.statistic - chopped.statistic)  # / chopped.statistic
-        return binned
-
-    else:
-        returns = binned_statistic(x=tap_p, values=detector_signals,
-=======
         pumped = binned_statistic(x=tap_p[pumped_idx], values=detector_signal[pumped_idx],
                                   statistic='mean', bins=tap_nbins, range=[-np.pi, np.pi])
         chopped = binned_statistic(x=tap_p[chopped_idx], values=detector_signal[chopped_idx],
@@ -178,7 +144,6 @@
 
     else:
         returns = binned_statistic(x=tap_p, values=detector_signal,
->>>>>>> b4aac2bd
                                    statistic='mean', bins=tap_nbins, range=[-np.pi, np.pi])
         binned = returns.statistic
         return binned
@@ -202,37 +167,20 @@
 
     RETURNS
     -------
-<<<<<<< HEAD
-    ft: 1-dimensional np.ndarray
-        real amplitudes of Fourier components (tapping harmonics on axis=0)
-=======
     ft: np.ndarray
         real amplitudes of Fourier components.
->>>>>>> b4aac2bd
     """
     if chopped == 'auto':
         chopped = Signals.chop in signals
     binned = shd_binning(data=data, signals=signals, tap_nbins=tap_nbins, chopped=chopped)
-<<<<<<< HEAD
-    ft = phased_ft(array=binned, axis=-1, correction=tap_correction)
-    ft = ft.squeeze()  # this is a workaround and will fail when more than one signal is demodulated
-    # ToDo: Fix this! At some point there should be only one signal. Define this.
-    #  update unit tests
-    return ft.T
-=======
     ft = phased_ft(array=binned, correction=tap_correction)
     return ft
->>>>>>> b4aac2bd
 
 
 # PSHET DEMODULATION ###################################################################################################
 def pshet_binning(data: np.ndarray, signals: list, tap_nbins: int = 64, ref_nbins: int = 64,
                   chopped: bool = False) -> np.ndarray:
-<<<<<<< HEAD
-    """ Performs 2D binning on signals onto tap_p, ref_p domain. tap_y, tap_x, ref_x, ref_y must be included.
-=======
     """ Performs 2D binning on sig_a onto tap_p, ref_p domain. tap_y, tap_x, ref_x, ref_y must be included.
->>>>>>> b4aac2bd
         When Signals.chop is included in signals chopped and pumped are binned sepparately and the difference
         normalized by the chopped signal (probe only) is returned.
 
@@ -258,26 +206,6 @@
     detector_signal = data[:, signals.index(Signals.sig_a)]
     tap_p = np.arctan2(data[:, signals.index(Signals.tap_y)], data[:, signals.index(Signals.tap_x)])
     ref_p = np.arctan2(data[:, signals.index(Signals.ref_y)], data[:, signals.index(Signals.ref_x)])
-<<<<<<< HEAD
-
-    if chopped:
-        chopped_idx, pumped_idx = sort_chopped(data[:, signals.index(Signals.chop)])
-        pumped = binned_statistic_2d(x=tap_p[pumped_idx], y=ref_p[pumped_idx],
-                                     values=[s[pumped_idx] for s in detector_signals], statistic='mean',
-                                     bins=[tap_nbins, ref_nbins], range=[[-np.pi, np.pi], [-np.pi, np.pi]])
-        chopped = binned_statistic_2d(x=tap_p[chopped_idx], y=ref_p[chopped_idx],
-                                      values=[s[chopped_idx] for s in detector_signals], statistic='mean',
-                                      bins=[tap_nbins, ref_nbins], range=[[-np.pi, np.pi], [-np.pi, np.pi]])
-        binned = (pumped.statistic - chopped.statistic)  # / chopped.statistic
-    else:
-        returns = binned_statistic_2d(x=tap_p, y=ref_p, values=detector_signals, statistic='mean',
-                                      bins=[tap_nbins, ref_nbins], range=[[-np.pi, np.pi], [-np.pi, np.pi]])
-        binned = returns.statistic
-
-    return binned.transpose(0, 2, 1)
-
-
-=======
 
     if chopped:
         chopped_idx, pumped_idx = sort_chopped(data[:, signals.index(Signals.chop)])
@@ -296,7 +224,6 @@
     return binned.T
 
 
->>>>>>> b4aac2bd
 def pshet_coefficients(ft: np.ndarray, gamma: float = 2.63, psi_R: float = 1.6, m: int = 1) -> np.ndarray:
     """ Computes coefficients for tapping demodulation.
 
@@ -314,28 +241,16 @@
     RETURNS
     -------
     coefficients: np.ndarray
-<<<<<<< HEAD
-        complex coefficients for tapping demodulation. tapping harmonics on axis=0, signals on axis=1
-    """
-    m = np.array([m, m+1])
-    scales = 1 / jv(m, gamma) * np.array([1, 1j])
-    coefficients = (ft[:, m, :] * scales[np.newaxis, :, np.newaxis]).sum(axis=1)
-=======
         complex coefficients for tapping demodulation
     """
     m = np.array([m, m+1])
     scales = 1 / jv(m, gamma) * np.array([1, 1j])
     coefficients = (ft[m, :] * scales[:, np.newaxis]).sum(axis=0)
->>>>>>> b4aac2bd
 
     phase = np.exp(1j * (psi_R + m[0] * np.pi / 2))
     coefficients *= phase
 
-<<<<<<< HEAD
-    return coefficients.T
-=======
     return coefficients
->>>>>>> b4aac2bd
 
 
 def pshet(data: np.ndarray, signals: list, tap_nbins: int = 64, ref_nbins: int = 64, demod_params=None, chopped='auto',
@@ -370,41 +285,12 @@
 
     Returns
     -------
-<<<<<<< HEAD
-    coefficients: 1-dimensional np.ndarray
-        complex coefficients for tapping demodulation (tapping harmonics on axis=0)
-=======
     coefficients: np.ndarray
         complex coefficients for tapping demodulation. tapping harmonics on axis=0, signals on axis=1
->>>>>>> b4aac2bd
     """
     if chopped == 'auto':
         chopped = Signals.chop in signals
     binned = pshet_binning(data=data, signals=signals, tap_nbins=tap_nbins, ref_nbins=ref_nbins, chopped=chopped)
-<<<<<<< HEAD
-    ft = phased_ft(array=binned, axis=-1, correction=tap_correction)
-    ft = phased_ft(array=ft, axis=-2, correction=ref_correction)
-
-    if type(demod_params) is dict:  # if psi_R and gamma should be determined through fitting
-        if not all([p in demod_params for p in ['rho', 'gamma', 'psi_R', 'offset', 'theta_0']]):
-            # initial guesses
-            demod_params['rho'] = .45
-            demod_params['gamma'] = 2.63
-            demod_params['psi_R'] = 0
-            demod_params['offset'] = 0
-            demod_params['theta_0'] = 1.5
-        binned = pshet_binning(data=data, signals=signals, tap_nbins=tap_nbins, ref_nbins=ref_nbins, chopped=chopped)
-        demod_params['tap_offset'] = phase_offset(binned=binned, axis=-1)  # fit modulation at phase of contact
-        pshet_fitmodulation(binned=binned, fit_params=demod_params)
-        psi_R, gamma = demod_params['psi_R'], demod_params['gamma']
-
-    coefficients = pshet_coefficients(ft=ft, gamma=gamma, psi_R=psi_R, m=m)
-
-    coefficients = coefficients.squeeze()  # this is a workaround and will fail when more than one signal is demodulated
-    # ToDo: Fix this! At some point there should be only one signal. Define this.
-    #  update unit tests
-
-=======
     ft = phased_ft(array=binned, axis=1, correction=tap_correction)
     ft = phased_ft(array=ft, axis=0, correction=ref_correction)
 
@@ -423,7 +309,6 @@
 
     coefficients = pshet_coefficients(ft=ft, gamma=gamma, psi_R=psi_R, m=m)
 
->>>>>>> b4aac2bd
     return coefficients
 
 
