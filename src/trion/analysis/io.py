--- conflicted
+++ resolved
@@ -135,13 +135,8 @@
                                                          yreal=metadata['y_size'],
                                                          xoff=metadata['x_offset'],
                                                          yoff=metadata['y_offset'],
-<<<<<<< HEAD
-                                                         si_unit_xy=xy_unit,
-                                                         si_unit_z=z_unit,
-=======
-                                                         si_unit_xy=GwySIUnit(unitstr='m'),
+                                                         si_unit_xy=GwySIUnit(unitstr=xy_unit),
                                                          si_unit_z=GwySIUnit(unitstr=z_unit),
->>>>>>> 3732ce46
                                                          )
         container['/' + str(i) + '/base/palette'] = 'Warm'
         container['/' + str(i) + '/meta'] = metacontainer
