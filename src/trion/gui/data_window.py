import abc
import warnings
from abc import ABC
from collections import deque
from itertools import repeat, cycle, product

import logging
from time import time

import numpy as np
import pandas as pd
import pyqtgraph as pg
from enum import IntEnum, auto
from PySide2.QtCore import QSize, QObject, Signal, QTimer
from PySide2.QtWidgets import QStackedWidget, QDockWidget, QWidget, \
    QGridLayout, QTabWidget, QSpinBox, QCheckBox
from bidict import bidict
from pyqtgraph import mkPen, mkBrush
from qtlets import HasQtlets
import attr

from .utils import add_grid, enum_to_combo
from qtlets.widgets import IntEdit, ValuedComboBox, FloatEdit
from trion.expt.buffer import CircularArrayBuffer
from trion.analysis import signals
from trion.analysis.signals import signal_colormap, Signals, NamedEnum, Demodulation
from ..analysis.demod import dft_naive, shd, pshet, pshet_harmamps

logger = logging.getLogger(__name__)

# TODO: move all of these objects to their own thread.


class DisplayMode(IntEnum):
    raw = auto()    # values indidcate the order in the stackwidget
    phase = auto()
    shd = auto()
    pshet = auto()
    fourier = auto()


class shd_algorithm(NamedEnum):
    dft = auto()
    bin = auto()


def calc_naive(data, orders, tap_x, tap_y, sig_idx):
    phi = np.arctan2(data[:, tap_y],
                     data[:, tap_x])
    data = data.take(sig_idx, axis=1)
    # data has shape (N_pts, N_sig)
    # phi has shape (N_pts,)
    # orders has shape (N_orders,)
    # final size should be (N_orders, N_sig)
    try:
        demod = dft_naive(phi, data, orders)
    except Exception:
        logger.debug(f"data shape: {data.shape}")
        logger.debug(f"phi shape: {phi.shape}")
        logger.debug(f"name shape: {phi.shape}")
        raise
    # fourier buffer expects one row per tick.
    # columns are signals, (order, signal). Signal is the fastest index.
    return np.abs(demod)


def calc_pshet_2D(data: np.ndarray, sig_idx: list, n_max: int = 6, m_max: int = 3) -> dict:
    """ Returns dict with sig_idx as keys and 2D np.ndarray as values"""
    # TODO should this return dict, or rather 3D np.ndarray?
    #  test:
    #   data.keys() == sig_idx
    channels = sig_idx + list(signals.all_modulation_signals)    # TODO check data types
    df = pd.DataFrame(data.take(channels, axis=1), columns=channels)
    try:
        demod = pshet(df)    # pshet returns a dict with channel names as keys
        for k in demod.keys():
            demod[k] = demod[k][:n_max, :m_max]    # truncating all harmonics returned by ft to n_max, m_max
    except ValueError:
        # TODO handling of empty bins
        raise
    except Exception:
        logger.debug(f'data shape: {data.shape}')
        logger.debug(f'signals: {sig_idx}')
        raise
    return demod


def calc_pshet_orders(demod: dict, orders: np.ndarray, sig_idx: list) -> np.ndarray:
    """ Takes demodulated pshet signals, as returned by calc_pshet_2D,
    and returns orders in tapping modulation evaluated at the side-bands"""
    demod_orders = np.zeros((len(orders), len(sig_idx)))
    for i in range(len(sig_idx)):
        demod_orders[:, i] = pshet_harmamps(demod[sig_idx[i]], orders)
    return demod_orders    # columns are signals, (order, signal)


@attr.s(auto_attribs=True)
class DisplayConfig(HasQtlets):
    display_size: int = 200_000
    downsample: int = 200
    window_size: int = 10_000
    tap_nbins: int = 32
    shd_algorithm: shd_algorithm = shd_algorithm.dft
    ref_nbins: int = 16
    use_pshet: bool = False
    gamma: float = 2.63

    # TODO: I think attrs has been updated such that this is not necessary anymore
    def __attrs_post_init__(self):
        super().__init__()


class RawCntrl(QWidget):
    def __init__(self, *a, **kw):
        super().__init__(*a, **kw)
        self.title = "Raw data view"
        lyt = QGridLayout()
        self.setLayout(lyt)

        self.downsampling = IntEdit(1, None)
        self.display_size = IntEdit(200_000)
        grid = []
        grid.append(["Display pts:", self.display_size])
        grid.append(
            ["Downsampling:", self.downsampling]
        )
        add_grid(grid, lyt)
        lyt.setColumnStretch(1,1)
        lyt.setRowStretch(lyt.rowCount(), 1)
        lyt.setContentsMargins(0, 0, 0, 0)


class PhaseCntrl(QWidget):
    def __init__(self, *a, **kw):
        super().__init__(*a, **kw)
        self.title = "Phase view"
        lyt = QGridLayout()
        self.setLayout(lyt)

        self.downsampling = IntEdit(1, None)
        self.display_size = IntEdit(200_000)
        grid = []
        grid.append(["Display pts:", self.display_size])
        grid.append(
            ["Downsampling:", self.downsampling]
        )
        add_grid(grid, lyt)
        lyt.setColumnStretch(1, 1)
        lyt.setRowStretch(lyt.rowCount(), 1)
        lyt.setContentsMargins(0, 0, 0, 0)


class ShdCntrl(QWidget):
    def __init__(self, *a, **kw):
        super().__init__(*a, **kw)
        self.title = "SHD view"
        lyt = QGridLayout()
        self.setLayout(lyt)

        self.window_len = QSpinBox()
        self.window_len.setMinimum(10)
        self.window_len.setMaximum(2_000_000)
        self.shd_algo = enum_to_combo(shd_algorithm, ValuedComboBox)
        self.tap_nbins = QSpinBox()
        self.tap_nbins.setMinimum(8)
        self.tap_nbins.setMaximum(256)
        grid = []
        grid.append(["Window size:", self.window_len])
        grid.append(["SHD:", self.shd_algo])
        grid.append(["Tap bins:", self.tap_nbins])
        add_grid(grid, lyt)
        lyt.setColumnStretch(1, 1)
        lyt.setRowStretch(lyt.rowCount(), 1)
        lyt.setContentsMargins(0, 0, 0, 0)


class PshetCntrl(QWidget):
    def __init__(self, *a, **kw):
        super().__init__(*a, **kw)
        self.title = "psHet view"
        self.window_len = QSpinBox()
        self.window_len.setMinimum(10)
        self.window_len.setMaximum(2_000_000)
        self.tap_nbins = QSpinBox()
        self.tap_nbins.setMinimum(8)
        self.tap_nbins.setMaximum(256)
        self.ref_nbins = QSpinBox()
        self.ref_nbins.setMinimum(8)
        self.ref_nbins.setMaximum(32)

        grid = []
        grid.append(["Window size:", self.window_len])
        grid.append(["Tap bins:", self.tap_nbins])
        grid.append(["Ref bins:", self.ref_nbins])

        lyt = QGridLayout()
        self.setLayout(lyt)
        add_grid(grid, lyt)
        lyt.setColumnStretch(1, 1)
        lyt.setRowStretch(lyt.rowCount(), 1)
        lyt.setContentsMargins(0, 0, 0, 0)


class FourierCntrl(QWidget):
    def __init__(self, *a, **kw):
        super().__init__(*a, **kw)
        self.title = "Fourier view"
        self.window_len = QSpinBox()
        self.window_len.setMinimum(10)
        self.window_len.setMaximum(2_000_000)
        self.shd_algo = enum_to_combo(shd_algorithm, ValuedComboBox)
        self.tap_nbins = QSpinBox()
        self.tap_nbins.setMinimum(8)
        self.tap_nbins.setMaximum(256)
        self.ref_nbins = QSpinBox()
        self.ref_nbins.setMinimum(8)
        self.ref_nbins.setMaximum(32)
        self.ref_nbins.setEnabled(False)
        self.use_pshet = QCheckBox()
        self.gamma = FloatEdit(2.63, bottom=0.001, decimals=3)


        lyt = QGridLayout()
        self.setLayout(lyt)
        grid = []
        grid.append(["Window size:", self.window_len])
        grid.append(["SHD:", self.shd_algo])
        grid.append(["Tap bins:", self.tap_nbins])
        grid.append(["Ref bins:", self.ref_nbins])
        grid.append(["Use psHet:", self.use_pshet])
        grid.append(["gamma", self.gamma])

        add_grid(grid, lyt)
        lyt.setColumnStretch(1, 1)
        lyt.setRowStretch(lyt.rowCount(), 1)
        lyt.setContentsMargins(0,0,0,0)


class ViewCntrlPanel(QDockWidget):
    """Panel containing display control parameters, such as downsampling."""
    def __init__(self, *a, **kw):
        super().__init__(*a, **kw)
        panel = QWidget()
        lyt = QGridLayout()
        panel.setLayout(lyt)
        self.setWidget(panel)

        self.panels = {}
        self.raw_cntrl = RawCntrl()
        self.phase_cntrl = PhaseCntrl()
        self.shd_cntrl = ShdCntrl()
        self.pshet_cntrl = PshetCntrl()
        self.fourier_cntrl = FourierCntrl()
        self.panels[DisplayMode.raw] = self.raw_cntrl
        self.panels[DisplayMode.phase] = self.phase_cntrl
        self.panels[DisplayMode.shd] = self.shd_cntrl
        self.panels[DisplayMode.pshet] = self.pshet_cntrl
        self.panels[DisplayMode.fourier] = self.fourier_cntrl

        self.stack = QStackedWidget()
        lyt.addWidget(self.stack, 1, 0, 1, 2)
        for idx, panel in self.panels.items():
            self.stack.insertWidget(idx, panel)

        lyt.setColumnStretch(1, 1)
        lyt.setRowStretch(lyt.rowCount(), 1)

        self.setFeatures(
            QDockWidget.DockWidgetMovable |
            QDockWidget.DockWidgetFloatable
        )
        self.setWindowTitle(self.current_widget.title)

    @property
    def current_widget(self):
        return self.stack.currentWidget()

    def onTabIndexChanged(self, idx):
        self.stack.setCurrentIndex(idx)
        self.setWindowTitle(self.current_widget.title)


class BaseView(pg.GraphicsLayoutWidget):
    def __init__(self, *a, **kw):
        super().__init__(*a, **kw)
        self.cmap = signal_colormap()

    def clear_plots(self):
        """Clear the contents of all plots"""
        for i, item in enumerate(self.ci.items):
            try:
                item.clear()
            except AttributeError:
                pass # this is a labelitem or something like this.

    def prepare_plots(self, names, display_cfg: DisplayConfig):
        raise NotImplementedError

    def plot(self, data, names, **kw):
        raise NotImplementedError

    def minimumSizeHint(self):
        return QSize(400, 400)


class RawView(BaseView):
    """
    Plotting of the raw data stream.

    The displayed data has multiple Axes:
    - optical signals
    - tapping modulation
    - (future) reference modulation
    - (future) chopping
    """
    plot_indices = {
        Signals.sig_a: 0,
        Signals.sig_b: 0,
        Signals.sig_s: 0,
        Signals.sig_d: 0,
        Signals.tap_x: 1,
        Signals.tap_y: 1,
        Signals.ref_x: 2,
        Signals.ref_y: 2,
    }

    def __init__(self, *a, **kw):
        super().__init__(*a, **kw)
        # start with a single window
        p0 = self.addPlot(row=0, col=0, name="Optical")
        self.addPlot(row=1, col=0, name="Tapping")
        self.addPlot(row=2, col=0, name="PsHet")

        self.curves = {}
        for plot in self.ci.items:
            plot.setClipToView(False)
            plot.enableAutoRange("xy", False)
            plot.setYRange(-1, 1)
            plot.setXRange(0, 200_000)
            plot.showAxis("top")
            plot.showAxis("right")
            plot.addLegend(offset=(2, 2))
            if plot is not p0:
                plot.setXLink(p0)

    def prepare_plots(self, names, display_cfg):
        """Prepares windows and pens for the different curves"""
        logger.debug("Raw plot names:" + repr(names))
        self.clear_plots()

        for n in names:
            idx = self.plot_indices[n]
            item = self.getItem(idx, 0)
            pen = item.plot(pen=self.cmap[n], name=n.value)
            self.curves[n] = pen

    def plot(self, data, names, **kwargs):
        """Plot data. Names are the associated columns."""
        ds = kwargs["downsample"]
        x = np.arange(0, data.shape[0])[::ds]
        for i, n in enumerate(names):
            y = data[::ds, i]
            m = np.isfinite(y)
            self.curves[n].setData(x[m], y[m], connect="finite")


class PhaseView(BaseView):
    def __init__(self, *a, **kw):
        super().__init__(*a, **kw)
        # start with a single window
        self.addPlot(row=0, col=0, name="tap phase")

        # index of columns for data processing
        self.x_idx = None
        self.y_idx = None
        self.columns = {}
        self.curves = {}

        for plot in self.ci.items:
            plot.setClipToView(False)
            plot.enableAutoRange("xy", False)
            plot.setYRange(-2, 2)
            plot.setXRange(-np.pi, np.pi)
            plot.addLegend(offset=(2, 2))
            plot.showAxis("top")
            plot.showAxis("right")

    def prepare_plots(self, names, display_cfg):
        """Prepares windows and pens for the different curves"""
        self.clear_plots()

        self.x_idx = names.index(Signals.tap_x)
        self.y_idx = names.index(Signals.tap_y)
        self.columns = {
            n: names.index(n) for n in names if n in signals.all_detector_signals
        }
        for n in self.columns:
            item = self.getItem(0, 0)
            pen = mkPen(color=self.cmap[n])
            brush = mkBrush(None)
            crv = item.plot(
                pen=None,
                symbolPen=pen,
                symbolBrush=brush,
                name=n.value,
                symbolSize=3,
                pxMode=True,
            )
            self.curves[n] = crv

    def plot(self, data, names, **kwargs):
        # data[~np.isfinite(data)] = 0
        ds = kwargs["downsample"]
        x = np.arctan2(data[::ds, self.y_idx], data[::ds, self.x_idx])
        for n, i in self.columns.items():
            y = data[::ds, i]
            m = np.isfinite(y)
            self.curves[n].setData(x[m], y[m])


class ShdView(BaseView):
    """
    View the SHD components.

    For SHD, this is the amplitudes per order `n`. Single graph.
    """
    def __init__(self, *a, **kw):
        super().__init__(*a, **kw)
        self.x_idx = None
        self.y_idx = None
        #self.nbins = 32
        self.columns = {}  # mapping signal name -> index
        self.input_indices = []  # indices of the signals in the input data
        self.orders = np.arange(9)
        self.curves = {}  # list of pens.

        # We would probably need to define a form of `HoverText` class to
        # handle this better, by mashing together TextItem and LegendItem
        self.error_text = pg.LabelItem(" ", color=(200, 20, 20), size="10pt")
        self.addItem(self.error_text)
        plt = self.addPlot(row=1, col=0, name="SHD amplitudes")
        logger.debug("plt type:" + repr(type(plt)))

        margin = 1
        for plot in self.ci.items:
            if not isinstance(plot, pg.PlotItem):
                continue
            plot.setClipToView(False)
            plot.enableAutoRange("xy", False)
            plot.setXRange(-margin, np.max(self.orders)+margin)
            plot.showAxis("top")
            plot.showAxis("right")
            plot.addLegend(offset=(2, 2))

    def prepare_plots(self, names, display_cfg: DisplayConfig):
        self.clear_plots()
        self.x_idx = names.index(Signals.tap_x)
        self.y_idx = names.index(Signals.tap_y)
        self.columns = {
            n: names.index(n) for n in names if n in signals.all_detector_signals
        }
        self.input_indices = list(self.columns.values())

        for n in self.columns:
            item = self.getItem(1, 0)
            pen = mkPen(color=self.cmap[n])
            brush = mkBrush(color=self.cmap[n])
            crv = item.plot(
                pen=None,
                symbolPen=pen,
                symbolBrush=brush,
                name=n.value,
                symbolSize=3,
                pxMode=True,
            )
            self.curves[n] = crv

    def plot(self, data, names, **kwargs):
        # todo: we should remove all these calculations and put them in a sort of pipeline.
        win_len = kwargs["window_size"]
        shd_algo = kwargs.get("shd_algorithm", shd_algorithm.dft)
        tap_nbins = kwargs["tap_nbins"]
        try:
            if shd_algo == shd_algorithm.dft:
                amps = calc_naive(data[-win_len:, :], self.orders, self.x_idx,
                                  self.y_idx, self.input_indices)
            elif shd_algo == shd_algorithm.bin:
                df = pd.DataFrame(data=data[-win_len:, :], columns=[s.name for s in names])
                amps = np.abs(
                    shd(
                        df,
                        tap_nbins
                    ).to_numpy()
                )[:len(self.orders), :]
        except ValueError as e:
            if data.shape[0] == 0:
                pass
            if "empty bins" in str(e):
                self.error_text.setText("empty bins detected")
        else:
            self.error_text.setText("")
<<<<<<< HEAD
            # columns are signals, ie: shape is (order, signal). Signal is the fastest index.
            # Use shortes of orders and amps.
            len_ = min(len(self.orders), amps.shape[0])
            for name, idx in self.columns.items():
                self.curves[name].setData(self.orders[:len_], amps[:len_,idx])
=======
        # columns are signals, ie: shape is (order, signal). Signal is the fastest index.
        for name, idx in self.columns.items():
            self.curves[name].setData(self.orders, amps[:, idx])
>>>>>>> a6056efa


class PshetView(BaseView):
    """
    View the demodulated components.

    For psHet, this is the matrix of amplitudes per order `n,m`.  Up to 2 plots.
    """

    def __init__(self, *a, **kw):
        # We need:
        # - A place for error messages.
        # - One matrix per signal
        # - Potentially two extra matrices if we have diff and sum?
        super().__init__(*a, **kw)
        self.x_idx = None
        self.y_idx = None
        self.images = {}  # mapping signal name -> index
        #self.input_indices = []  # indices of the signals in the input data

        self.error_text = pg.LabelItem(" ", color=(200, 20, 20), size="10pt")
        self.addItem(self.error_text, row=0, col=0, colspan=2)

        self.images["sig_a"] = pg.ImageItem(image=np.arange(-4,4,0.5).reshape(4,4))
        self.images["sig_b"] = pg.ImageItem(image=np.arange(4,-4,-0.5).reshape(4,4))
        self.plots = [
            self.addPlot(1, i, title=k)
            for i, k in enumerate(self.images.keys())
        ]
        for p, i in zip(self.plots, self.images.values()):
            p.addItem(i)
            p.setAspectLocked(True)

        cbar = pg.HistogramLUTItem(
            orientation='horizontal',
            #cmap=pg.colormap.get("inferno"),
        )
        images = list(self.images.values())
        cbar.setImageItem(images[0])
        cbar.setHistogramRange(-6, 4)
        cbar.gradient.loadPreset('spectrum')
        self.addItem(cbar, 2, 0, colspan=2)
        # TODO: it would be simpler to change the HistogramLutItem widget to support multiple images
        cbar.sigLookupTableChanged.connect(self.onLutChanged)
        cbar.sigLevelsChanged.connect(self.onLevelsChanged)
        #self.addPlot(row=0, col=0, name="SHD amplitudes")

    def onLutChanged(self, lut):
        images = list(self.images.values())
        for img in images[1:]:
            img.setLookupTable(lut.getLookupTable)

    def onLevelsChanged(self, lut):
        images = list(self.images.values())
        for img in images[1:]:
            img.setLevels(lut.getLevels())

    def prepare_plots(self, names, display_cfg: DisplayConfig):
        pass

    def plot(self, data, names, **kwargs):
        win_len = kwargs["window_size"]
        #shd_algo = kwargs.get("shd_algorithm", shd_algorithm.dft)
        tap_nbins = kwargs["tap_nbins"]
        ref_nbins = kwargs["ref_nbins"]
        df = pd.DataFrame(data=data[-win_len:, :], columns=[s.name for s in names])
        try:
            amps = pshet(df, tap_nbins, ref_nbins)
        except ValueError as e:
            if data.shape[0] == 0:
                pass
            if "empty bins" in str(e):
                self.error_text.setText("empty bins detected")

        else:
            self.error_text.setText("")
            # columns are signals, ie: shape is (order, signal). Signal is the fastest index.
            for name, data in amps.items():
                self.images[name].setImage(np.log10(np.abs(data)), autoLevels=False)



class FourierView(BaseView):
    """
    View the Fourier components, similar to optical alignment in NeaScan.

    The fourier components are computed from the signal amplitudes and the
    modulation phases. The fourier components are computed over the last
    `win_len` data points. The last `bufsize` values are kept for display in
    a rotating buffer.
    """
    def __init__(self, *a, bufsize=250, max_order=4, **kw):
        super().__init__(*a, **kw)
        # this guy has an internal buffer to track history
        self.buf = None
        self.bufsize = bufsize
        self.x_idx = None
        self.y_idx = None
        self.columns = {}  # signal name to index mapping
        self.input_indices = []  # indices of the signals in the input data
        self.orders = np.arange(max_order + 1)
        self.curves = {}
        self.error_text = pg.LabelItem(" ", color=(200, 20, 20), size="10pt")
        self.addItem(self.error_text)
        # Try a sparkline mode where each each order has its' plot, rescaled individually
        for idx in self.orders:
            self.addPlot(row=idx+1, col=0, name=f"order {idx}")

<<<<<<< HEAD
        p0 = self.getItem(1, 0)
        for plot in self.ci.items: # TODO: condense this in a common setup method
            if not isinstance(plot, pg.PlotItem):
                continue
=======
        p0 = self.getItem(0, 0)
        for plot in self.ci.items:    # TODO: condense this in a common setup method
>>>>>>> a6056efa
            plot.setClipToView(False)
            plot.enableAutoRange(y=True)
            #plot.setYRange(0, 2)
            plot.setXRange(0, bufsize)
            #plot.showAxis("bottom", False)
            plot.hideAxis("bottom")
            plot.showAxis("right")
            for ax in ["left", "right"]:
                plot.getAxis(ax).setWidth(60)
            if plot is not p0:
                plot.setXLink(p0)
<<<<<<< HEAD
        self.getItem(1,0).showAxis("top")
        self.getItem(1,0).addLegend(offset=(2,2))
        self.getItem(len(self.ci.items)-1,0).showAxis("bottom")
=======
        self.getItem(0, 0).showAxis("top")
        self.getItem(0, 0).addLegend(offset=(2, 2))
        self.getItem(len(self.ci.items)-1, 0).showAxis("bottom")
>>>>>>> a6056efa
        self.ci.setContentsMargins(0, 10, 0, 10)
        #self.ci.setBorder((50, 50, 100))

    def prepare_plots(self, names, display_cfg: DisplayConfig):
        # TODO: handle max orders here...
        self.clear_plots()

        # setup processing
        # needed to compute phase for dft_naive
        self.x_idx = names.index(Signals.tap_x)
        self.y_idx = names.index(Signals.tap_y)
        # prepare column lookup. Keep only signals (ref_x, y are not used)
        self.columns = {
            n: names.index(n) for n in names if n in signals.all_detector_signals
        }  # mapping for input data indices.
        self.input_indices = list(self.columns.values())
        # setup processing method
        if display_cfg.shd_algorithm == shd_algorithm.dft:
            self.compute_components = self.compute_naive

        # setup buffer
        self.buf = CircularArrayBuffer(
            size=self.bufsize,
            vars=list(product(self.orders, self.columns))
        )
        logger.debug(f"Fourier buffer vars: {self.buf.vars}")
        # setup plots
        self.curves = {}
        for order, n in self.buf.vars:
            item = self.getItem(order+1, 0)
            pen = item.plot(pen=self.cmap[n], name=n.value)
            self.curves[order, n] = pen

    def compute_naive(self, data, names, **kwargs):
        win_len = kwargs["window_size"]
        return calc_naive(data[-win_len:, :], self.orders, self.x_idx,
                          self.y_idx, self.input_indices)

    def plot(self, data, names, **kwargs):
        win_len = kwargs["window_size"]
        shd_algo = kwargs.get("shd_algorithm", shd_algorithm.dft)
        tap_nbins = kwargs["tap_nbins"]
        ref_nbins = kwargs["ref_nbins"]
        try:
            if kwargs["use_pshet"]:
                df = pd.DataFrame(data=data[-win_len:, :], columns=[s.name for s in names])
                amps = pshet(df, tap_nbins, ref_nbins)
            if shd_algo == shd_algorithm.dft:
                amps = calc_naive(data[-win_len:, :], self.orders, self.x_idx,
                                  self.y_idx, self.input_indices)

            elif shd_algo == shd_algorithm.bin:
                df = pd.DataFrame(data=data[-win_len:, :], columns=[s.name for s in names])
                amps = np.abs(
                    shd(
                        df,
                        tap_nbins
                    ).to_numpy()
                )[:len(self.orders), :]
        except ValueError as e:
            if data.shape[0] == 0:
                pass
            if "empty bins" in str(e):
                self.error_text.setText("empty bins detected")
        else:
            self.error_text.setText("")
            self.buf.put(amps)
        y = self.buf.tail(self.bufsize)
        vars = self.buf.vars
        x = np.arange(y.shape[0])
        m = np.isfinite(y[:, 0])
        for i, v in enumerate(vars):
            self.curves[v].setData(x[m], y[:, i].compress(m, axis=0))


class DataWindow(QTabWidget):
    """Container for main TabWidget."""
    def __init__(self, *a, **kw):
        super().__init__(*a, **kw)

        # Create pages
        self.raw_view = RawView()
        self.phase_view = PhaseView()
        self.shd_view = ShdView()
        self.pshet_view = PshetView()
        self.fourier_view = FourierView()

        self.tab_map = bidict({
            DisplayMode.raw: self.addTab(self.raw_view, "Raw"),
            DisplayMode.phase: self.addTab(self.phase_view, "Phase"),
            DisplayMode.shd: self.addTab(self.shd_view, "SHD"),
            DisplayMode.pshet: self.addTab(self.pshet_view, "psHet"),
            DisplayMode.fourier: self.addTab(self.fourier_view, "Fourier"),
        })

        self.setTabPosition(QTabWidget.South)


class DisplayController(QObject):
    """
    Handles connection between the display windows and the other elements.
    """
    view_changed = Signal()
    update_fps = Signal(float)

    def __init__(self, *a, data_window: DataWindow=None,
                 view_panel: ViewCntrlPanel=None,
                 acquisition_controller=None,
                 buffer=None,
                 display_dt=0.02,
                 display_config=None,
                 **kw):
        super().__init__(*a, **kw)
        self.data_view = data_window
        self.view_panel = view_panel
        self.buffer = buffer
        self.mode_map = self.data_view.tab_map
        self.current = self.data_view.tab_map.inverse[self.data_view.currentIndex()]
        self.acquisition_controller = acquisition_controller
        self.display_cfg = display_config or DisplayConfig()
        self.plot_cache = None
        self.view_changed.connect(self.onViewChanged)
        self.data_view.currentChanged.connect(self.onTabIndexChanged)
        self.data_view.currentChanged.connect(self.view_panel.onTabIndexChanged)
        self._frame_log = deque([], 10)  # record of recent frames, to compute average framerate.
        self.fps_updt_timer = QTimer()  # For fps display in the statusbar
        self.fps_updt_timer.setInterval(500)
        self.display_timer = QTimer()
        self.display_timer.setInterval(display_dt * 1000)

        # Boilerplate add up!
        # We can probably generate the control panels directly from the
        # Display config.
        for cntrl in [self.view_panel.raw_cntrl, self.view_panel.phase_cntrl]:
            self.display_cfg.link_widget(cntrl.downsampling, "downsample")
            self.display_cfg.link_widget(cntrl.display_size, "display_size")

        for cntrl in [
            self.view_panel.fourier_cntrl,
            self.view_panel.shd_cntrl,
            self.view_panel.pshet_cntrl,
        ]:
            self.display_cfg.link_widget(cntrl.window_len, "window_size")
            self.display_cfg.link_widget(cntrl.tap_nbins, "tap_nbins")

        for cntrl in [
            self.view_panel.fourier_cntrl,
            self.view_panel.shd_cntrl,
        ]:
            self.display_cfg.link_widget(cntrl.shd_algo, "shd_algorithm")
        for cntrl in [
            self.view_panel.fourier_cntrl,
            self.view_panel.pshet_cntrl,
        ]:
            self.display_cfg.link_widget(cntrl.ref_nbins, "ref_nbins")
        self.display_cfg.link_widget(self.view_panel.fourier_cntrl.use_pshet, "use_pshet")
        self.display_cfg.link_widget(self.view_panel.fourier_cntrl.gamma, "gamma")


        self.fps_updt_timer.timeout.connect(self.on_update_fps)
        self.display_timer.timeout.connect(self.refresh_display)

    def onTabIndexChanged(self, idx):
        logger.debug("Tab changed to "+str(idx))
        self.view_changed.emit()

    def onViewChanged(self):
        if self.plot_cache is not None:
            self.currentView.plot(*self.plot_cache[0],
                                  **self.plot_cache[1])

    @property
    def currentView(self):
        return self.data_view.currentWidget()

    @property
    def views(self):
        return [self.data_view.widget(i) for i in range(self.data_view.count())]

    def prepare_plots(self, buf):
        self.buffer = buf
        for view in self.views:
            view.prepare_plots(buf.vars, self.display_cfg)

    def refresh_display(self):
        "pass the data from the buffer to the display controller."
        try:
            names = self.buffer.vars
        except AttributeError:
            if self.buffer is not None:
                raise
            # otherwise we just don't have a buffer yet...
        else:
            try:
                y = self.buffer.tail(self.display_cfg.display_size)
                if len(y) > 0:  # don't plot until there is some data at least
                    self.plot(y, names, **attr.asdict(self.display_cfg))
            except Exception:
                if self.acquisition_controller is not None:
                    self.acquisition_controller.act.stop.trigger()
                self.display_timer.stop()    # we'll fall out of sync...
                raise

    def plot(self, *a, **kw):
        self.plot_cache = (a, kw)
        self.currentView.plot(*a, **kw)
        self._frame_log.append(time())

    def fps(self):
        """Estimate current fps from the last 10 frames."""
        if len(self._frame_log) < 2:
            return None
        else:
            return len(self._frame_log)/(self._frame_log[-1] - self._frame_log[0])

    def on_update_fps(self):
        self.update_fps.emit(self.fps())

    def start(self):
        self.fps_updt_timer.start()
        self.display_timer.start()

    def stop(self):
        self.display_timer.stop()
        self.display_timer.timeout.emit()  # fire once more, to be sure.
        self.fps_updt_timer.stop()<|MERGE_RESOLUTION|>--- conflicted
+++ resolved
@@ -62,36 +62,6 @@
     # fourier buffer expects one row per tick.
     # columns are signals, (order, signal). Signal is the fastest index.
     return np.abs(demod)
-
-
-def calc_pshet_2D(data: np.ndarray, sig_idx: list, n_max: int = 6, m_max: int = 3) -> dict:
-    """ Returns dict with sig_idx as keys and 2D np.ndarray as values"""
-    # TODO should this return dict, or rather 3D np.ndarray?
-    #  test:
-    #   data.keys() == sig_idx
-    channels = sig_idx + list(signals.all_modulation_signals)    # TODO check data types
-    df = pd.DataFrame(data.take(channels, axis=1), columns=channels)
-    try:
-        demod = pshet(df)    # pshet returns a dict with channel names as keys
-        for k in demod.keys():
-            demod[k] = demod[k][:n_max, :m_max]    # truncating all harmonics returned by ft to n_max, m_max
-    except ValueError:
-        # TODO handling of empty bins
-        raise
-    except Exception:
-        logger.debug(f'data shape: {data.shape}')
-        logger.debug(f'signals: {sig_idx}')
-        raise
-    return demod
-
-
-def calc_pshet_orders(demod: dict, orders: np.ndarray, sig_idx: list) -> np.ndarray:
-    """ Takes demodulated pshet signals, as returned by calc_pshet_2D,
-    and returns orders in tapping modulation evaluated at the side-bands"""
-    demod_orders = np.zeros((len(orders), len(sig_idx)))
-    for i in range(len(sig_idx)):
-        demod_orders[:, i] = pshet_harmamps(demod[sig_idx[i]], orders)
-    return demod_orders    # columns are signals, (order, signal)
 
 
 @attr.s(auto_attribs=True)
@@ -499,17 +469,11 @@
                 self.error_text.setText("empty bins detected")
         else:
             self.error_text.setText("")
-<<<<<<< HEAD
             # columns are signals, ie: shape is (order, signal). Signal is the fastest index.
             # Use shortes of orders and amps.
             len_ = min(len(self.orders), amps.shape[0])
             for name, idx in self.columns.items():
                 self.curves[name].setData(self.orders[:len_], amps[:len_,idx])
-=======
-        # columns are signals, ie: shape is (order, signal). Signal is the fastest index.
-        for name, idx in self.columns.items():
-            self.curves[name].setData(self.orders, amps[:, idx])
->>>>>>> a6056efa
 
 
 class PshetView(BaseView):
@@ -589,7 +553,6 @@
             # columns are signals, ie: shape is (order, signal). Signal is the fastest index.
             for name, data in amps.items():
                 self.images[name].setImage(np.log10(np.abs(data)), autoLevels=False)
-
 
 
 class FourierView(BaseView):
@@ -618,15 +581,10 @@
         for idx in self.orders:
             self.addPlot(row=idx+1, col=0, name=f"order {idx}")
 
-<<<<<<< HEAD
         p0 = self.getItem(1, 0)
         for plot in self.ci.items: # TODO: condense this in a common setup method
             if not isinstance(plot, pg.PlotItem):
                 continue
-=======
-        p0 = self.getItem(0, 0)
-        for plot in self.ci.items:    # TODO: condense this in a common setup method
->>>>>>> a6056efa
             plot.setClipToView(False)
             plot.enableAutoRange(y=True)
             #plot.setYRange(0, 2)
@@ -638,15 +596,9 @@
                 plot.getAxis(ax).setWidth(60)
             if plot is not p0:
                 plot.setXLink(p0)
-<<<<<<< HEAD
         self.getItem(1,0).showAxis("top")
         self.getItem(1,0).addLegend(offset=(2,2))
         self.getItem(len(self.ci.items)-1,0).showAxis("bottom")
-=======
-        self.getItem(0, 0).showAxis("top")
-        self.getItem(0, 0).addLegend(offset=(2, 2))
-        self.getItem(len(self.ci.items)-1, 0).showAxis("bottom")
->>>>>>> a6056efa
         self.ci.setContentsMargins(0, 10, 0, 10)
         #self.ci.setBorder((50, 50, 100))
 
@@ -685,35 +637,23 @@
         return calc_naive(data[-win_len:, :], self.orders, self.x_idx,
                           self.y_idx, self.input_indices)
 
+    def compute_pshet(self, data, **kwargs) -> np.ndarray:
+        #  this might be a bit slow -> max window length?
+        win_len = kwargs['window_size']
+        orders = len(self.orders)
+        channel = 'sig_a'
+        data = data.take(self.input_indices, axis=1)[-win_len:, :]
+        try:
+            demod = pshet_harmamps(data, channel, orders)
+        except Exception:
+            logger.debug(f'max demod order: {orders}')
+            logger.debug(f'demod channel: {channel}')
+            raise
+        return demod
+
     def plot(self, data, names, **kwargs):
-        win_len = kwargs["window_size"]
-        shd_algo = kwargs.get("shd_algorithm", shd_algorithm.dft)
-        tap_nbins = kwargs["tap_nbins"]
-        ref_nbins = kwargs["ref_nbins"]
-        try:
-            if kwargs["use_pshet"]:
-                df = pd.DataFrame(data=data[-win_len:, :], columns=[s.name for s in names])
-                amps = pshet(df, tap_nbins, ref_nbins)
-            if shd_algo == shd_algorithm.dft:
-                amps = calc_naive(data[-win_len:, :], self.orders, self.x_idx,
-                                  self.y_idx, self.input_indices)
-
-            elif shd_algo == shd_algorithm.bin:
-                df = pd.DataFrame(data=data[-win_len:, :], columns=[s.name for s in names])
-                amps = np.abs(
-                    shd(
-                        df,
-                        tap_nbins
-                    ).to_numpy()
-                )[:len(self.orders), :]
-        except ValueError as e:
-            if data.shape[0] == 0:
-                pass
-            if "empty bins" in str(e):
-                self.error_text.setText("empty bins detected")
-        else:
-            self.error_text.setText("")
-            self.buf.put(amps)
+        amps = self.compute_components(data, names, **kwargs)
+        self.buf.put(amps)
         y = self.buf.tail(self.bufsize)
         vars = self.buf.vars
         x = np.arange(y.shape[0])
@@ -847,7 +787,7 @@
             except Exception:
                 if self.acquisition_controller is not None:
                     self.acquisition_controller.act.stop.trigger()
-                self.display_timer.stop()    # we'll fall out of sync...
+                self.display_timer.stop()  # we'll fall out of sync...
                 raise
 
     def plot(self, *a, **kw):
