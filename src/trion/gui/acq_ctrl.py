--- conflicted
+++ resolved
@@ -1,11 +1,8 @@
 import logging
 from types import SimpleNamespace
 
-<<<<<<< HEAD
-=======
 import attr
 
->>>>>>> ca5897bb
 from PySide2.QtCore import QObject, QTimer, QStateMachine, QState, Signal
 from PySide2.QtWidgets import QFileDialog
 from qtlets.qtlets import HasQtlets
@@ -119,8 +116,6 @@
         self.act.self_cal.triggered.connect(self.on_self_calibrate)
         self.export.connect(self.on_export)
 
-        #self.act.run_cont.toggled.connect(self.toggle_acquisition)
-
         # TODO: have typed comboboxes
         self.daq_panel.dev_name.activated.connect(
             lambda: self.set_device(self.daq_panel.dev_name.currentText())
@@ -130,12 +125,6 @@
         self.daq.link_widget(self.daq_panel.sig_range, "sig_range")
         self.daq.link_widget(self.daq_panel.phase_range, "phase_range")
 
-<<<<<<< HEAD
-        self.daq_panel.refresh_btn.clicked.connect(self.refresh_controls)
-
-        #self.daq_panel.go_btn.clicked.connect(self.on_go_btn)
-=======
->>>>>>> ca5897bb
 
         self.statemachine.start()
 
@@ -188,7 +177,7 @@
         try:
             n = self.daq.reader.read()
         except Exception:
-            self.stop()
+            self.act.stop.tigger()
             raise
 
     def set_device(self, name):
